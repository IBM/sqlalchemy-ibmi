name: Python package

on:
  # Trigger the workflow on push or pull request,
  # but only for the master branch
  push:
    branches:
      - master
  pull_request:
    branches:
      - master

jobs:
  build:

    runs-on: ubuntu-latest
    strategy:
      max-parallel: 4
      fail-fast: false
      matrix:
        python-version: [3.5, 3.6, 3.7]

    steps:
    - uses: actions/checkout@v1
    - name: Set up Python ${{ matrix.python-version }}
      uses: actions/setup-python@v1
      with:
        python-version: ${{ matrix.python-version }}
    - name: Install unixodbc on Linux
      run: sudo apt-get install unixodbc unixodbc-dev
    - name: Load Driver from Cache
      id: load-driver-cache
      uses: actions/cache@v1
      with:
        path: installer
        key: ibm-iaccess-1.1.0.13
    - name: Download Driver to Cache
      if: steps.load-driver-cache.outputs.cache-hit != 'true'
      run: |
        mkdir installer
        wget --no-verbose https://public.dhe.ibm.com/software/ibmi/products/odbc/ibm-iaccess-1.1.0.13-1.0.amd64.deb.gpg -O installer/ibm-iaccess-1.1.0.13-1.0.amd64.deb.gpg
        gpg --quiet --batch --yes --decrypt --passphrase="$PASSWORD" --output installer/ibm-iaccess-1.1.0.13-1.0.amd64.deb installer/ibm-iaccess-1.1.0.13-1.0.amd64.deb.gpg
      env:
        PASSWORD: ${{ secrets.GPG_PASSWORD }}
    - name: Install driver
      run: sudo dpkg -i installer/ibm-iaccess-1.1.0.13-1.0.amd64.deb
    - name: Install dependencies
      run: |
        pip install poetry
        poetry config virtualenvs.create false
        poetry install
<<<<<<< HEAD
    - name: Lint with flake8
      run: |
        # stop the build if there are Python syntax errors or undefined names
        flake8 . --count --select=E9,F63,F7,F82 --show-source --statistics
        # exit-zero treats all errors as warnings. The GitHub editor is 127 chars wide
        flake8 . --count --exit-zero --max-complexity=10 --max-line-length=127 --statistics
=======
>>>>>>> 64d745a3
    - name: Test with pytest
      run: |
        .github/scripts/runtests.py
      env:
        IBMI_HOSTNAME: ${{ secrets.IBMI_HOSTNAME }}
        IBMI_USERNAME: ${{ secrets.IBMI_USERNAME }}
        IBMI_PASSWORD: ${{ secrets.IBMI_PASSWORD }}
    - name: Lint with flake8
      run: |
        pip install flake8
        # stop the build if there are Python syntax errors or undefined names
        flake8 . --count --select=E9,F63,F7,F82 --show-source --statistics
        # exit-zero treats all errors as warnings. The GitHub editor is 127 chars wide
        flake8 . --count --exit-zero --max-complexity=10 --max-line-length=127 --statistics<|MERGE_RESOLUTION|>--- conflicted
+++ resolved
@@ -49,15 +49,6 @@
         pip install poetry
         poetry config virtualenvs.create false
         poetry install
-<<<<<<< HEAD
-    - name: Lint with flake8
-      run: |
-        # stop the build if there are Python syntax errors or undefined names
-        flake8 . --count --select=E9,F63,F7,F82 --show-source --statistics
-        # exit-zero treats all errors as warnings. The GitHub editor is 127 chars wide
-        flake8 . --count --exit-zero --max-complexity=10 --max-line-length=127 --statistics
-=======
->>>>>>> 64d745a3
     - name: Test with pytest
       run: |
         .github/scripts/runtests.py
@@ -67,7 +58,6 @@
         IBMI_PASSWORD: ${{ secrets.IBMI_PASSWORD }}
     - name: Lint with flake8
       run: |
-        pip install flake8
         # stop the build if there are Python syntax errors or undefined names
         flake8 . --count --select=E9,F63,F7,F82 --show-source --statistics
         # exit-zero treats all errors as warnings. The GitHub editor is 127 chars wide
