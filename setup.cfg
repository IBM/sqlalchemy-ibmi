--- conflicted
+++ resolved
@@ -7,7 +7,6 @@
 sqlite=sqlite:///:memory:
 
 [metadata]
-<<<<<<< HEAD
 name = sqlalchemy-ibmi
 version = attr: sqlalchemy_ibmi.__version__
 description = SQLAlchemy support for Db2 on IBM i
@@ -32,8 +31,5 @@
 packages= sqlalchemy_ibmi
 
 [options.entry_points]
-    sqlalchemy.dialects =
-        ibmi=sqlalchemy_ibmi.backend:AS400Dialect_pyodbc
-=======
-version = attr: sqlalchemy_ibmi.__version__
->>>>>>> 58524229
+sqlalchemy.dialects =
+    ibmi = sqlalchemy_ibmi.base:IBMiDb2Dialect