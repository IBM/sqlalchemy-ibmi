--- conflicted
+++ resolved
@@ -775,23 +775,17 @@
     def create_connect_args(self, url):
         opts = url.translate_connect_args(username='user', host='system')
         opts.update(url.query)
-        allowed_opts = {'system', 'user', 'password',
-<<<<<<< HEAD
-                        'autocommit', 'readonly', 'timeout', 'database',
-                        'use_system_naming',
+        allowed_opts = {'system', 'user', 'password', 'autocommit', 'readonly',
+                        'timeout', 'database', 'use_system_naming',
+                        'library_list', 'current_schema'
                         }
-        name_setting = '1' if opts.get('use_system_naming', 'True') == 'True' else '0'
-        opts['Naming'] = name_setting
+
         if allowed_opts < opts.keys():
             raise ValueError("Option entered not valid for "
                              "IBM i Access ODBC Driver")
- 
-=======
-                        'autocommit', 'readonly', 'timeout',
-                        'database', 'library_list', 'current_schema'}
-        if allowed_opts < opts.keys():
-            raise ValueError("Option entered not valid for "
-                             "IBM i Access ODBC Driver")
+
+        name_setting = '1' if opts.get('use_system_naming', 'True') == 'True' else '0'
+        opts['Naming'] = name_setting
 
         if 'current_schema' in opts or 'library_list' in opts:
             opts['DefaultLibraries'] = opts.pop('current_schema', '') + ','
@@ -801,7 +795,6 @@
                 opts['DefaultLibraries'] += ','.join(
                     opts.pop('library_list', ''))
 
->>>>>>> 7c751006
         return [["Driver={%s}; UNICODESQL=1; TRUEAUTOCOMMIT=1;" % (
                  self.pyodbc_driver_name)], opts]
 
