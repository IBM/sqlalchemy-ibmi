--- conflicted
+++ resolved
@@ -25,12 +25,6 @@
 from sqlalchemy.sql import compiler
 from sqlalchemy.sql import operators
 from sqlalchemy.engine import default
-<<<<<<< HEAD
-from sqlalchemy import __version__ as SA_Version
-from . import reflection as ibm_reflection
-
-=======
->>>>>>> 1811216b
 from sqlalchemy.types import BLOB, CHAR, CLOB, DATE, DATETIME, INTEGER, \
     SMALLINT, BIGINT, DECIMAL, NUMERIC, REAL, TIME, TIMESTAMP, \
     VARCHAR, FLOAT
@@ -44,87 +38,6 @@
 
 # as documented from:
 # http://publib.boulder.ibm.com/infocenter/db2luw/v9/index.jsp?topic=/com.ibm.db2.udb.doc/admin/r0001095.htm
-<<<<<<< HEAD
-RESERVED_WORDS = set(
-    ['activate', 'disallow', 'locale', 'result', 'add', 'disconnect', 'localtime',
-     'result_set_locator', 'after', 'distinct', 'localtimestamp', 'return', 'alias',
-     'do', 'locator', 'returns', 'all', 'double', 'locators', 'revoke', 'allocate', 'drop',
-     'lock', 'right', 'allow', 'dssize', 'lockmax', 'rollback', 'alter', 'dynamic',
-     'locksize', 'routine', 'and', 'each', 'long', 'row', 'any', 'editproc', 'loop',
-     'row_number', 'as', 'else', 'maintained', 'rownumber', 'asensitive', 'elseif',
-     'materialized', 'rows', 'associate', 'enable', 'maxvalue', 'rowset', 'asutime',
-     'encoding', 'microsecond', 'rrn', 'at', 'encryption', 'microseconds', 'run',
-     'attributes', 'end', 'minute', 'savepoint', 'audit', 'end-exec', 'minutes', 'schema',
-     'authorization', 'ending', 'minvalue', 'scratchpad', 'aux', 'erase', 'mode', 'scroll',
-     'auxiliary', 'escape', 'modifies', 'search', 'before', 'every', 'month', 'second',
-     'begin', 'except', 'months', 'seconds', 'between', 'exception', 'new', 'secqty',
-     'binary', 'excluding', 'new_table', 'security', 'bufferpool', 'exclusive',
-     'nextval', 'select', 'by', 'execute', 'no', 'sensitive', 'cache', 'exists', 'nocache',
-     'sequence', 'call', 'exit', 'nocycle', 'session', 'called', 'explain', 'nodename',
-     'session_user', 'capture', 'external', 'nodenumber', 'set', 'cardinality',
-     'extract', 'nomaxvalue', 'signal', 'cascaded', 'fenced', 'nominvalue', 'simple',
-     'case', 'fetch', 'none', 'some', 'cast', 'fieldproc', 'noorder', 'source', 'ccsid',
-     'file', 'normalized', 'specific', 'char', 'final', 'not', 'sql', 'character', 'for',
-     'null', 'sqlid', 'check', 'foreign', 'nulls', 'stacked', 'close', 'free', 'numparts',
-     'standard', 'cluster', 'from', 'obid', 'start', 'collection', 'full', 'of', 'starting',
-     'collid', 'function', 'old', 'statement', 'column', 'general', 'old_table', 'static',
-     'comment', 'generated', 'on', 'stay', 'commit', 'get', 'open', 'stogroup', 'concat',
-     'global', 'optimization', 'stores', 'condition', 'go', 'optimize', 'style', 'connect',
-     'goto', 'option', 'substring', 'connection', 'grant', 'or', 'summary', 'constraint',
-     'graphic', 'order', 'synonym', 'contains', 'group', 'out', 'sysfun', 'continue',
-     'handler', 'outer', 'sysibm', 'count', 'hash', 'over', 'sysproc', 'count_big',
-     'hashed_value', 'overriding', 'system', 'create', 'having', 'package',
-     'system_user', 'cross', 'hint', 'padded', 'table', 'current', 'hold', 'pagesize',
-     'tablespace', 'current_date', 'hour', 'parameter', 'then', 'current_lc_ctype',
-     'hours', 'part', 'time', 'current_path', 'identity', 'partition', 'timestamp',
-     'current_schema', 'if', 'partitioned', 'to', 'current_server', 'immediate',
-     'partitioning', 'transaction', 'current_time', 'in', 'partitions', 'trigger',
-     'current_timestamp', 'including', 'password', 'trim', 'current_timezone',
-     'inclusive', 'path', 'type', 'current_user', 'increment', 'piecesize', 'undo',
-     'cursor', 'index', 'plan', 'union', 'cycle', 'indicator', 'position', 'unique', 'data',
-     'inherit', 'precision', 'until', 'database', 'inner', 'prepare', 'update',
-     'datapartitionname', 'inout', 'prevval', 'usage', 'datapartitionnum',
-     'insensitive', 'primary', 'user', 'date', 'insert', 'priqty', 'using', 'day',
-     'integrity', 'privileges', 'validproc', 'days', 'intersect', 'procedure', 'value',
-     'db2general', 'into', 'program', 'values', 'db2genrl', 'is', 'psid', 'variable',
-     'db2sql', 'isobid', 'query', 'variant', 'dbinfo', 'isolation', 'queryno', 'vcat',
-     'dbpartitionname', 'iterate', 'range', 'version', 'dbpartitionnum', 'jar', 'rank',
-     'view', 'deallocate', 'java', 'read', 'volatile', 'declare', 'join', 'reads', 'volumes',
-     'default', 'key', 'recovery', 'when', 'defaults', 'label', 'references', 'whenever',
-     'definition', 'language', 'referencing', 'where', 'delete', 'lateral', 'refresh',
-     'while', 'dense_rank', 'lc_ctype', 'release', 'with', 'denserank', 'leave', 'rename',
-     'without', 'describe', 'left', 'repeat', 'wlm', 'descriptor', 'like', 'reset', 'write',
-     'deterministic', 'linktype', 'resignal', 'xmlelement', 'diagnostics', 'local',
-     'restart', 'year', 'disable', 'localdate', 'restrict', 'years', '', 'abs', 'grouping',
-     'regr_intercept', 'are', 'int', 'regr_r2', 'array', 'integer', 'regr_slope',
-     'asymmetric', 'intersection', 'regr_sxx', 'atomic', 'interval', 'regr_sxy', 'avg',
-     'large', 'regr_syy', 'bigint', 'leading', 'rollup', 'blob', 'ln', 'scope', 'boolean',
-     'lower', 'similar', 'both', 'match', 'smallint', 'ceil', 'max', 'specifictype',
-     'ceiling', 'member', 'sqlexception', 'char_length', 'merge', 'sqlstate',
-     'character_length', 'method', 'sqlwarning', 'clob', 'min', 'sqrt', 'coalesce', 'mod',
-     'stddev_pop', 'collate', 'module', 'stddev_samp', 'collect', 'multiset',
-     'submultiset', 'convert', 'national', 'sum', 'corr', 'natural', 'symmetric',
-     'corresponding', 'nchar', 'tablesample', 'covar_pop', 'nclob', 'timezone_hour',
-     'covar_samp', 'normalize', 'timezone_minute', 'cube', 'nullif', 'trailing',
-     'cume_dist', 'numeric', 'translate', 'current_default_transform_group',
-     'octet_length', 'translation', 'current_role', 'only', 'treat',
-     'current_transform_group_for_type', 'overlaps', 'true', 'dec', 'overlay',
-     'uescape', 'decimal', 'percent_rank', 'unknown', 'deref', 'percentile_cont',
-     'unnest', 'element', 'percentile_disc', 'upper', 'exec', 'power', 'var_pop', 'exp',
-     'real', 'var_samp', 'false', 'recursive', 'varchar', 'filter', 'ref', 'varying',
-     'float', 'regr_avgx', 'width_bucket', 'floor', 'regr_avgy', 'window', 'fusion',
-     'regr_count', 'within', 'asc'])
-
-
-class _IBM_Boolean(sa_types.Boolean):
-
-    def result_processor(self, dialect, coltype):
-        def process(value):
-            if value is None:
-                return None
-            else:
-                return bool(value)
-=======
 
 
 class IBMBoolean(sa_types.Boolean):
@@ -134,30 +47,15 @@
             if value is None:
                 return None
             return bool(value)
->>>>>>> 1811216b
-
         return process
 
     def bind_processor(self, _):
         def process(value):
             if value is None:
                 return None
-<<<<<<< HEAD
-            elif bool(value):
-                return '1'
-            else:
-                return '0'
-
+            return '1' if value else '0'
         return process
 
-
-class _IBM_Date(sa_types.Date):
-=======
-            return '1' if value else '0'
-
-        return process
-
->>>>>>> 1811216b
 
 class IBMDate(sa_types.Date):
     """Represents a Db2 Date Column"""
@@ -216,18 +114,9 @@
     """Represents a Db2 XML Column"""
     __visit_name__ = "XML"
 
-
-<<<<<<< HEAD
-colspecs = {
-    sa_types.Boolean: _IBM_Boolean,
-    sa_types.Date: _IBM_Date
-    # really ?
-    #    sa_types.Unicode: DB2VARGRAPHIC
-=======
 COLSPECS = {
     sa_types.Boolean: IBMBoolean,
     sa_types.Date: IBMDate
->>>>>>> 1811216b
 }
 
 ISCHEMA_NAMES = {
@@ -260,11 +149,8 @@
 class DB2TypeCompiler(compiler.GenericTypeCompiler):
     """IBM i Db2 Type Compiler"""
 
-<<<<<<< HEAD
-    def visit_TIMESTAMP(self, type_):
-=======
+
     def visit_TIMESTAMP(self, type_, **kw):
->>>>>>> 1811216b
         return "TIMESTAMP"
 
     def visit_DATE(self, type_, **kw):
@@ -306,13 +192,8 @@
         return "DBCLOB(1M)" if type_.length in (None, 0) else \
             "DBCLOB(%(length)s)" % {'length': type_.length}
 
-<<<<<<< HEAD
-    def visit_VARCHAR(self, type_):
-        return "VARCHAR(%(length)s) CCSID 1208" % {'length': type_.length}
-=======
     def visit_VARCHAR(self, type_, **kw):
         return "VARCHAR(%(length)s)" % {'length': type_.length}
->>>>>>> 1811216b
 
     def visit_LONGVARCHAR(self, type_):
         return "LONG VARCHAR CCSID 1208"
@@ -336,14 +217,10 @@
             return "DECIMAL(31, 0)"
         if not type_.scale:
             return "DECIMAL(%(precision)s, 0)" % {'precision': type_.precision}
-<<<<<<< HEAD
-        else:
-            return "DECIMAL(%(precision)s, %(scale)s)" % {
-                'precision': type_.precision, 'scale': type_.scale}
-=======
+
         return "DECIMAL(%(precision)s, %(scale)s)" % {
             'precision': type_.precision, 'scale': type_.scale}
->>>>>>> 1811216b
+
 
     def visit_numeric(self, type_, **kw):
         return self.visit_DECIMAL(type_)
@@ -366,19 +243,11 @@
     def visit_float(self, type_, **kw):
         return self.visit_FLOAT(type_)
 
-<<<<<<< HEAD
     def visit_unicode(self, type_):
         return self.visit_VARCHAR(type_)
 
     def visit_unicode_text(self, type_):
         return self.visit_LONGVARCHAR(type_)
-=======
-    def visit_unicode(self, type_, **kw):
-        return self.visit_VARGRAPHIC(type_)
-
-    def visit_unicode_text(self, type_, **kw):
-        return self.visit_LONGVARGRAPHIC(type_)
->>>>>>> 1811216b
 
     def visit_string(self, type_, **kw):
         return self.visit_VARCHAR(type_)
@@ -391,14 +260,6 @@
 
 
 class DB2Compiler(compiler.SQLCompiler):
-<<<<<<< HEAD
-    if SA_Version < [0, 9]:
-        def visit_false(self, expr, **kw):
-            return '0'
-
-        def visit_true(self, expr, **kw):
-            return '1'
-=======
     """IBM i Db2 compiler class"""
 
     # TODO These methods are overridden from the default dialect and should be
@@ -414,7 +275,6 @@
     def delete_extra_from_clause(self, update_stmt, from_table, extra_froms,
                                  from_hints, **kw):
         pass
->>>>>>> 1811216b
 
     def get_cte_preamble(self, recursive):
         return "WITH"
@@ -422,25 +282,13 @@
     def visit_now_func(self, fn, **kw):
         return "CURRENT_TIMESTAMP"
 
-<<<<<<< HEAD
-    def visit_empty_set_expr(self, type_):
-        pass
-
-    def for_update_clause(self, select):
-        if select.for_update == True:
-            return ' WITH RS USE AND KEEP UPDATE LOCKS'
-        elif select.for_update == 'read':
-            return ' WITH RS USE AND KEEP SHARE LOCKS'
-        else:
-            return ''
-=======
     def for_update_clause(self, select, **kw):
         if select.for_update == 'read':
             return ' WITH RS USE AND KEEP SHARE LOCKS'
         if select.for_update:
             return ' WITH RS USE AND KEEP UPDATE LOCKS'
         return ''
->>>>>>> 1811216b
+
 
     def visit_mod_binary(self, binary, operator, **kw):
         return "mod(%s, %s)" % (self.process(binary.left),
@@ -470,12 +318,8 @@
             sql_select_token = sql_split[0].split(",")
             i = 0
             while i < len(sql_select_token):
-<<<<<<< HEAD
-                if sql_select_token[i].count("TIMESTAMP(DATE(SUBSTR(CHAR(") == 1:
-=======
                 if sql_select_token[i].count(
                         "TIMESTAMP(DATE(SUBSTR(CHAR(") == 1:
->>>>>>> 1811216b
                     sql_sel = "%s \"%s%d\"," % (sql_sel, dummyVal, i + 1)
                     sql_pri = '%s %s,%s,%s,%s AS "%s%d",' % (
                         sql_pri,
@@ -494,38 +338,14 @@
                     i = i + 1
                     continue
 
-<<<<<<< HEAD
-                sql_pri = '%s %s AS "%s%d",' % (sql_pri, sql_select_token[i], dummyVal, i + 1)
-=======
                 sql_pri = '%s %s AS "%s%d",' % (
                     sql_pri, sql_select_token[i], dummyVal, i + 1)
->>>>>>> 1811216b
                 sql_sel = "%s \"%s%d\"," % (sql_sel, dummyVal, i + 1)
                 i = i + 1
 
             sql_pri = sql_pri[:len(sql_pri) - 1]
             sql_pri = "%s%s" % (sql_pri, sql_sec)
             sql_sel = sql_sel[:len(sql_sel) - 1]
-<<<<<<< HEAD
-            sql = '%s, ( ROW_NUMBER() OVER() ) AS "%s" FROM ( %s ) AS M' % (sql_sel, __rownum, sql_pri)
-            sql = '%s FROM ( %s ) Z WHERE' % (sql_sel, sql)
-
-            if offset is not 0:
-                sql = '%s "%s" > %d' % (sql, __rownum, offset)
-            if offset is not 0 and limit is not None:
-                sql = '%s AND ' % (sql)
-            if limit is not None:
-                sql = '%s "%s" <= %d' % (sql, __rownum, offset + limit)
-            return "( %s )" % (sql,)
-        else:
-            return sql_ori
-
-    def visit_sequence(self, sequence, **kwargs):
-        return "NEXT VALUE FOR %s" % sequence.name
-
-    def default_from(self):
-        # DB2 uses SYSIBM.SYSDUMMY1 table for row count
-=======
             sql = '%s, ( ROW_NUMBER() OVER() ) AS "%s" FROM ( %s ) AS M' % (
                 sql_sel, __rownum, sql_pri)
             sql = '%s FROM ( %s ) Z WHERE' % (sql_sel, sql)
@@ -544,27 +364,18 @@
 
     def default_from(self):
         # Db2 uses SYSIBM.SYSDUMMY1 table for row count
->>>>>>> 1811216b
         return " FROM SYSIBM.SYSDUMMY1"
 
     def visit_function(self, func, result_map=None, **kwargs):
         if func.name.upper() == "AVG":
             return "AVG(DOUBLE(%s))" % (self.function_argspec(func, **kwargs))
-<<<<<<< HEAD
-        elif func.name.upper() == "CHAR_LENGTH":
-            return "CHAR_LENGTH(%s, %s)" % (self.function_argspec(func, **kwargs), 'OCTETS')
-        else:
-            return compiler.SQLCompiler.visit_function(self, func, **kwargs)
-
-    # TODO: this is wrong but need to know what DB2 is expecting here
-=======
+
         if func.name.upper() == "CHAR_LENGTH":
             return "CHAR_LENGTH(%s, %s)" % (
                 self.function_argspec(func, **kwargs), 'OCTETS')
         return compiler.SQLCompiler.visit_function(self, func, **kwargs)
 
     # TODO: this is wrong but need to know what Db2 is expecting here
->>>>>>> 1811216b
     #    if func.name.upper() == "LENGTH":
     #        return "LENGTH('%s')" % func.compile().params[func.name + '_1']
     #    else:
@@ -578,12 +389,10 @@
         # for example
         if isinstance(type_, (
                 sa_types.DateTime, sa_types.Date, sa_types.Time,
-<<<<<<< HEAD
-                sa_types.DECIMAL, sa_types.String, sa_types.FLOAT, sa_types.NUMERIC, sa_types.INT)):
-=======
-                sa_types.DECIMAL, sa_types.String)):
->>>>>>> 1811216b
+                sa_types.DECIMAL, sa_types.String, sa_types.FLOAT,
+                sa_types.NUMERIC, sa_types.INT)):
             return super(DB2Compiler, self).visit_cast(cast, **kw)
+
         return self.process(cast.clause)
 
     def get_select_precolumns(self, select, **kwargs):
@@ -604,18 +413,6 @@
              self.process(join.onclause, **kwargs)))
 
     def visit_savepoint(self, savepoint_stmt):
-<<<<<<< HEAD
-        return "SAVEPOINT %(sid)s ON ROLLBACK RETAIN CURSORS" % {'sid': self.preparer.format_savepoint(savepoint_stmt)}
-
-    def visit_rollback_to_savepoint(self, savepoint_stmt):
-        return 'ROLLBACK TO SAVEPOINT %(sid)s' % {'sid': self.preparer.format_savepoint(savepoint_stmt)}
-
-    def visit_release_savepoint(self, savepoint_stmt):
-        return 'RELEASE TO SAVEPOINT %(sid)s' % {'sid': self.preparer.format_savepoint(savepoint_stmt)}
-
-    def visit_unary(self, unary, **kw):
-        if (unary.operator == operators.exists) and kw.get('within_columns_clause', False):
-=======
         return "SAVEPOINT %(sid)s ON ROLLBACK RETAIN CURSORS" % {
             'sid': self.preparer.format_savepoint(savepoint_stmt)}
 
@@ -630,7 +427,6 @@
     def visit_unary(self, unary, **kw):
         if (unary.operator == operators.exists) and kw.get(
                 'within_columns_clause', False):
->>>>>>> 1811216b
             usql = super(DB2Compiler, self).visit_unary(unary, **kw)
             usql = "CASE WHEN " + usql + " THEN 1 ELSE 0 END"
             return usql
@@ -639,11 +435,8 @@
 
 
 class DB2DDLCompiler(compiler.DDLCompiler):
-<<<<<<< HEAD
-
-=======
     """DDL Compiler for IBM i Db2"""
->>>>>>> 1811216b
+
     def get_server_version_info(self, dialect):
         """Returns the Db2 server major and minor version as a list of ints."""
         if hasattr(dialect, 'dbms_ver'):
@@ -660,25 +453,18 @@
 
         dbms_name = getattr(dialect, 'dbms_name', None)
         if hasattr(dialect, 'dbms_name'):
-<<<<<<< HEAD
-            if dbms_name != None and (dbms_name.find('DB2/') != -1):
-=======
             if dbms_name is not None and (dbms_name.find('Db2/') != -1):
->>>>>>> 1811216b
                 return self.get_server_version_info(dialect) >= [10, 5]
         else:
             return False
 
     def get_column_specification(self, column, **kw):
         col_spec = [self.preparer.format_column(column)]
-<<<<<<< HEAD
-        col_spec.append(self.dialect.type_compiler.process(column.type, type_expression=column))
-=======
+
         col_spec.append(
             self.dialect.type_compiler.process(
                 column.type,
                 type_expression=column))
->>>>>>> 1811216b
 
         # column-options: "NOT NULL"
         if not column.nullable or column.primary_key:
@@ -730,13 +516,9 @@
             qual = ""
             const = self.preparer.format_constraint(constraint)
 
-<<<<<<< HEAD
-        if hasattr(constraint, 'uConstraint_as_index') and constraint.uConstraint_as_index:
-=======
         if hasattr(
                 constraint,
                 'uConstraint_as_index') and constraint.uConstraint_as_index:
->>>>>>> 1811216b
             return "DROP %s%s" % \
                    (qual, const)
         return "ALTER TABLE %s DROP %s%s" % \
@@ -754,32 +536,18 @@
                             break
                     if getattr(constraint, 'uConstraint_as_index', None):
                         if not constraint.name:
-<<<<<<< HEAD
-                            index_name = "%s_%s_%s" % ('ukey', self.preparer.format_table(constraint.table),
-                                                       '_'.join(column.name for column in constraint))
-=======
                             index_name = "%s_%s_%s" % \
                                 ('ukey', self.preparer.format_table(
                                     constraint.table), '_'.join(
                                         column.name for column in
                                         constraint))
->>>>>>> 1811216b
                         else:
                             index_name = constraint.name
                         index = sa_schema.Index(
                             index_name, *(column for column in constraint))
                         index.unique = True
                         index.uConstraint_as_index = True
-<<<<<<< HEAD
-        result = super(DB2DDLCompiler, self).create_table_constraints(table, **kw)
-        return result
-
-    def visit_create_index(self, create, include_schema=True, include_table_schema=True):
-        if SA_Version < [0, 8]:
-            sql = super(DB2DDLCompiler, self).visit_create_index(create)
-        else:
-            sql = super(DB2DDLCompiler, self).visit_create_index(create, include_schema, include_table_schema)
-=======
+
         result = super(DB2DDLCompiler, self).create_table_constraints(table,
                                                                       **kw)
         return result
@@ -790,7 +558,6 @@
             create,
             include_schema,
             include_table_schema)
->>>>>>> 1811216b
         if getattr(create.element, 'uConstraint_as_index', None):
             sql += ' EXCLUDE NULL KEYS'
         return sql
@@ -804,15 +571,10 @@
                         break
                 if getattr(create.element, 'uConstraint_as_index', None):
                     if not create.element.name:
-<<<<<<< HEAD
-                        index_name = "%s_%s_%s" % ('uk_index', self.preparer.format_table(create.element.table),
-                                                   '_'.join(column.name for column in create.element))
-=======
                         index_name = "%s_%s_%s" % (
                             'uk_index', self.preparer.format_table(
                                 create.element.table),
                             '_'.join(column.name for column in create.element))
->>>>>>> 1811216b
                     else:
                         index_name = create.element.name
                     index = sa_schema.Index(
@@ -826,10 +588,7 @@
 
 
 class DB2IdentifierPreparer(compiler.IdentifierPreparer):
-<<<<<<< HEAD
-=======
     """IBM i Db2 specific identifier preparer"""
->>>>>>> 1811216b
     reserved_words = RESERVED_WORDS
     illegal_initial_characters = set(range(0, 10)).union(["_", "$"])
 
@@ -849,43 +608,22 @@
             insert_has_sequence = seq_column is not None
 
             self._select_lastrowid = insert_has_sequence and \
-<<<<<<< HEAD
-                                     not self.compiled.returning and \
-                                     not self.compiled.inline
-=======
                 not self.compiled.returning and \
                 not self.compiled.inline
->>>>>>> 1811216b
 
     def post_exec(self):
         conn = self.root_connection
         if self._select_lastrowid:
-<<<<<<< HEAD
-            conn._cursor_execute(self.cursor,
-                                 "SELECT IDENTITY_VAL_LOCAL() FROM SYSIBM.SYSDUMMY1",
-                                 (), self)
-=======
             conn._cursor_execute(
                 self.cursor,
                 "SELECT IDENTITY_VAL_LOCAL() FROM SYSIBM.SYSDUMMY1",
                 (),
                 self)
->>>>>>> 1811216b
             row = self.cursor.fetchall()[0]
             if row[0] is not None:
                 self._lastrowid = int(row[0])
 
 
-<<<<<<< HEAD
-class DB2ExecutionContext(_SelectLastRowIDMixin, default.DefaultExecutionContext):
-    def fire_sequence(self, seq, type_):
-        return self._execute_scalar("SELECT NEXTVAL FOR " +
-                                    self.dialect.identifier_preparer.format_sequence(seq) +
-                                    " FROM SYSIBM.SYSDUMMY1", type_)
-
-
-class DB2Dialect(default.DefaultDialect):
-=======
 class DB2ExecutionContext(_SelectLastRowIDMixin,
                           default.DefaultExecutionContext):
     """IBM i Db2 Execution Context class"""
@@ -912,7 +650,6 @@
 
 class IBMiDb2Dialect(default.DefaultDialect, PyODBCConnector):
 
->>>>>>> 1811216b
     name = 'sqlalchemy_ibmi'
     max_identifier_length = 128
     encoding = 'utf-8'
@@ -946,28 +683,10 @@
     preparer = DB2IdentifierPreparer
     execution_ctx_cls = DB2ExecutionContext
 
-<<<<<<< HEAD
-    _reflector_cls = ibm_reflection.AS400Reflector
-
-    def __init__(self, **kw):
-        super(DB2Dialect, self).__init__(**kw)
-
-        self._reflector = self._reflector_cls(self)
-
-    # reflection: these all defer to an BaseDB2Reflector
-    # object which selects between DB2 and AS/400 schemas
-=======
->>>>>>> 1811216b
     def initialize(self, connection):
         super().initialize(connection)
         self.dbms_ver = getattr(connection.connection, 'dbms_ver', None)
         self.dbms_name = getattr(connection.connection, 'dbms_name', None)
-<<<<<<< HEAD
-
-    def normalize_name(self, name):
-        return self._reflector.normalize_name(name)
-=======
->>>>>>> 1811216b
 
     # TODO These methods are overridden from the default dialect and should be
     #  implemented
@@ -1176,10 +895,6 @@
         return results.first() is not None
 
     def has_sequence(self, connection, sequence_name, schema=None):
-<<<<<<< HEAD
-        return self._reflector.has_sequence(connection, sequence_name,
-                                            schema=schema)
-=======
         current_schema = self.denormalize_name(
             schema or self.default_schema_name)
         sequence_name = self.denormalize_name(sequence_name)
@@ -1193,14 +908,9 @@
             [self.sys_sequences.c.seqname], whereclause)
         results = connection.execute(select_statement)
         return results.first() is not None
->>>>>>> 1811216b
 
     @reflection.cache
     def get_schema_names(self, connection, **kw):
-<<<<<<< HEAD
-        return self._reflector.get_schema_names(connection, **kw)
-
-=======
         sysschema = self.sys_schemas
         query = sql.select([sysschema.c.schemaname],
                            sql.not_(sysschema.c.schemaname.like('SYS%')),
@@ -1211,7 +921,6 @@
 
     # Retrieves a list of table names for a given schema
     @reflection.cache
->>>>>>> 1811216b
     def get_table_names(self, connection, schema=None, **kw):
         current_schema = self.denormalize_name(
             schema or self.default_schema_name)
@@ -1235,14 +944,6 @@
 
     @reflection.cache
     def get_view_definition(self, connection, viewname, schema=None, **kw):
-<<<<<<< HEAD
-        return self._reflector.get_view_definition(
-            connection, viewname, schema=schema, **kw)
-
-    def get_columns(self, connection, table_name, schema=None, **kw):
-        return self._reflector.get_columns(
-            connection, table_name, schema=schema, **kw)
-=======
         current_schema = self.denormalize_name(
             schema or self.default_schema_name)
         viewname = self.denormalize_name(viewname)
@@ -1252,7 +953,6 @@
                            self.sys_views.c.viewname == viewname
                            )
         return connection.execute(query).scalar()
->>>>>>> 1811216b
 
     @reflection.cache
     def get_columns(self, connection, table_name, schema=None, **kw):
@@ -1296,36 +996,6 @@
 
     @reflection.cache
     def get_primary_keys(self, connection, table_name, schema=None, **kw):
-<<<<<<< HEAD
-        return self._reflector.get_primary_keys(
-            connection, table_name, schema=schema, **kw)
-
-    def get_foreign_keys(self, connection, table_name, schema=None, **kw):
-        return self._reflector.get_foreign_keys(
-            connection, table_name, schema=schema, **kw)
-
-    def get_incoming_foreign_keys(self, connection, table_name, schema=None, **kw):
-        return self._reflector.get_incoming_foreign_keys(
-            connection, table_name, schema=schema, **kw)
-
-    def get_indexes(self, connection, table_name, schema=None, **kw):
-        return self._reflector.get_indexes(
-            connection, table_name, schema=schema, **kw)
-
-    def get_unique_constraints(self, connection, table_name, schema=None, **kw):
-        return self._reflector.get_unique_constraints(
-            connection, table_name, schema=schema, **kw)
-
-
-# legacy naming
-IBM_DBCompiler = DB2Compiler
-IBM_DBDDLCompiler = DB2DDLCompiler
-IBM_DBIdentifierPreparer = DB2IdentifierPreparer
-IBM_DBExecutionContext = DB2ExecutionContext
-IBM_DBDialect = DB2Dialect
-
-dialect = DB2Dialect
-=======
         current_schema = self.denormalize_name(
             schema or self.default_schema_name)
         table_name = self.denormalize_name(table_name)
@@ -1418,6 +1088,4 @@
     @reflection.cache
     def get_unique_constraints(self):
         unique_consts = []
-        return unique_consts
-
->>>>>>> 1811216b
+        return unique_consts