--- conflicted
+++ resolved
@@ -686,12 +686,7 @@
     # TODO Investigate if supports_native_decimal needs to be True or False
     supports_native_decimal = False
     supports_char_length = True
-<<<<<<< HEAD
-    pyodbc_driver_name = "iSeries Access ODBC Driver"
-=======
     pyodbc_driver_name = "IBM i Access ODBC Driver"
-    _reflector_cls = ibm_reflection.AS400Reflector
->>>>>>> da7a115c
     requires_name_normalize = True
     supports_default_values = False
     supports_empty_insert = False
