# +--------------------------------------------------------------------------+
# |  Licensed Materials - Property of IBM                                    |
# |                                                                          |
# | (C) Copyright IBM Corporation 2008, 2016.                                |
# +--------------------------------------------------------------------------+
# | This module complies with SQLAlchemy 0.8 and is                          |
# | Licensed under the Apache License, Version 2.0 (the "License");          |
# | you may not use this file except in compliance with the License.         |
# | You may obtain a copy of the License at                                  |
# | http://www.apache.org/licenses/LICENSE-2.0 Unless required by applicable |
# | law or agreed to in writing, software distributed under the License is   |
# | distributed on an "AS IS" BASIS, WITHOUT WARRANTIES OR CONDITIONS OF ANY |
# | KIND, either express or implied. See the License for the specific        |
# | language governing permissions and limitations under the License.        |
# +--------------------------------------------------------------------------+
# | Authors: Alex Pitigoi, Abhigyan Agrawal, Rahul Priyadarshi               |
# | Contributors: Jaimy Azle, Mike Bayer                                     |
# +--------------------------------------------------------------------------+
"""
DBAPI Connection
----------------
This dialect uses the `pyODBC <https://github.com/mkleehammer/pyodbc>`_ DBAPI
and the `IBM i Access ODBC Driver
<https://www.ibm.com/support/pages/ibm-i-access-client-solutions>`_.

Connection string::

    engine = create_engine("ibmi://user:password@host/rdbname[?key=value&key=value...]")

Connection Arguments
-----------------

The sqlalchemy-ibmi dialect supports multiple connection arguments that are
passed in the URL to the `create_engine <https://docs.sqlalchemy.org/en/13/core/engines.html>`_ function.

* ``current_schema`` - Define the default schema to use for unqualified names.
* ``library_list`` - Specify which IBM i libraries to add to the server job's
library list. Can be specified in the URL as a comma separated list, or as a
keyword argument to the create_engine function as a list of strings
* ``autocommit`` - If ``False``, Connection.commit must be called;
  otherwise each statement is automatically committed.
  Defaults to ``False``.
* ``readonly`` - If ``True``, the connection is set to read-only. Defaults to ``False``.
* ``timeout`` - The login timeout for the connection, in seconds.
* ``use_system_naming`` - If ``True``, the connection is set to use the System
   naming convention, otherwise it will use the SQL naming convention.
   Defaults to ``False``.

Transaction Isolation Level / Autocommit
----------------------------------------
Db2 for i supports 5 isolation levels:

* ``SERIALIZABLE``: ``*RR``
* ``READ COMMITTED``: ``*CS``
* ``READ UNCOMMITTED``: ``*CHG``
* ``REPEATABLE READ``: ``*ALL``
* ``NO COMMIT``: ``*NC``

**At this time, sqlalchemy-ibmi supports all of these isolation levels
except NO COMMIT.**

Autocommit is supported on all available isolation levels.

To set isolation level globally::

    engine = create_engine("ibmi://user:pass@host/", isolation_level='REPEATABLE_READ')

To set using per-connection execution options::

    connection = engine.connect()
    connection = connection.execution_options(
        isolation_level="SERIALIZABLE"
    )

Table Creation String Size
--------------------------
When creating a table with SQLAlchemy, Db2 for i requires that the size of
a String column be provided.

Provide the length for a String column as follows:

.. code-block:: python
   :emphasize-lines: 4, 8

    class User(Base):
        __tablename__ = 'users'
        id = Column(Integer, Sequence('user_id_seq'), primary_key=True)
        name = Column(String(50))

    users = Table('users', metadata,
        Column('id', Integer, Sequence('user_id_seq'), primary_key=True),
        Column('name', String(50)),
    )


Query Function Strings
----------------------
Db2 for i doesn't support parameter markers in the SELECT clause of a statement.
As a result, the following command will not work with sqlalchemy-ibmi::

    session.query(func.count("*")).select_from(User).scalar()

Instead, please use the following::

    session.query(func.count()).select_from(User).scalar()

Addtionally, column names cannot be passed as strings, so convert your column
strings to literal columns as follows::

    from sqlalchemy.sql import literal_column
    session.query(func.count(literal_column("colname"))).select_from(User).scalar()

Text search support
-------------------
The ColumnOperators.match function is implemented using a basic LIKE operation
by default. However, when `OmniFind Text Search Server for Db2 for i <https://www.ibm.com/support/knowledgecenter/ssw_ibm_i_74/rzash/rzashkickoff.htm>`_ is
installed, match will take advantage of the CONTAINS function that it provides.

"""
import datetime
import re
from distutils import util
from sqlalchemy import schema as sa_schema, exc
from sqlalchemy.sql import compiler
from sqlalchemy.sql import operators
from sqlalchemy.engine import default
from sqlalchemy.types import BLOB, CHAR, CLOB, DATE, DATETIME, INTEGER, \
    SMALLINT, BIGINT, DECIMAL, NUMERIC, REAL, TIME, TIMESTAMP, \
    VARCHAR, FLOAT
from .constants import RESERVED_WORDS
from sqlalchemy import sql, util
from sqlalchemy import Table, MetaData, Column
from sqlalchemy.engine import reflection
from sqlalchemy import types as sa_types

# as documented from:
# http://publib.boulder.ibm.com/infocenter/db2luw/v9/index.jsp?topic=/com.ibm.db2.udb.doc/admin/r0001095.htm


class IBMBoolean(sa_types.Boolean):
    """Represents a Db2 Boolean Column"""
    def result_processor(self, _, coltype):
        def process(value):
            if value is None:
                return None
            return bool(value)
        return process

    def bind_processor(self, _):
        def process(value):
            if value is None:
                return None
            return '1' if value else '0'
        return process


class IBMDate(sa_types.Date):
    """Represents a Db2 Date Column"""
    def result_processor(self, _, coltype):
        def process(value):
            if value is None:
                return None
            if isinstance(value, datetime.datetime):
                value = datetime.date(value.year, value.month, value.day)
            return value

        return process

    def bind_processor(self, _):
        def process(value):
            if value is None:
                return None
            if isinstance(value, datetime.datetime):
                value = datetime.date(value.year, value.month, value.day)
            return str(value)

        return process


class DOUBLE(sa_types.Numeric):
    """Represents a Db2 Double Column"""
    __visit_name__ = 'DOUBLE'


class LONGVARCHAR(sa_types.VARCHAR):
    """Represents a Db2 Longvarchar Column"""
    __visit_name_ = 'LONGVARCHAR'


class DBCLOB(sa_types.CLOB):
    """Represents a Db2 Dbclob Column"""
    __visit_name__ = "DBCLOB"


class GRAPHIC(sa_types.CHAR):
    """Represents a Db2 Graphic Column"""
    __visit_name__ = "GRAPHIC"


class VARGRAPHIC(sa_types.Unicode):
    """Represents a Db2 Vargraphic Column"""
    __visit_name__ = "VARGRAPHIC"


class LONGVARGRAPHIC(sa_types.UnicodeText):
    """Represents a Db2 longvargraphic Column"""
    __visit_name__ = "LONGVARGRAPHIC"


class XML(sa_types.Text):
    """Represents a Db2 XML Column"""
    __visit_name__ = "XML"

COLSPECS = {
    sa_types.Boolean: IBMBoolean,
    sa_types.Date: IBMDate
}

ISCHEMA_NAMES = {
    'BLOB': BLOB,
    'CHAR': CHAR,
    'CHARACTER': CHAR,
    'CLOB': CLOB,
    'DATE': DATE,
    'DATETIME': DATETIME,
    'INTEGER': INTEGER,
    'SMALLINT': SMALLINT,
    'BIGINT': BIGINT,
    'DECIMAL': DECIMAL,
    'NUMERIC': NUMERIC,
    'REAL': REAL,
    'DOUBLE': DOUBLE,
    'FLOAT': FLOAT,
    'TIME': TIME,
    'TIMESTAMP': TIMESTAMP,
    'VARCHAR': VARCHAR,
    'LONGVARCHAR': LONGVARCHAR,
    'XML': XML,
    'GRAPHIC': GRAPHIC,
    'VARGRAPHIC': VARGRAPHIC,
    'LONGVARGRAPHIC': LONGVARGRAPHIC,
    'DBCLOB': DBCLOB
}


class DB2TypeCompiler(compiler.GenericTypeCompiler):
    """IBM i Db2 Type Compiler"""


    def visit_TIMESTAMP(self, type_, **kw):
        return "TIMESTAMP"

    def visit_DATE(self, type_, **kw):
        return "DATE"

    def visit_TIME(self, type_, **kw):
        return "TIME"

    def visit_DATETIME(self, type_, **kw):
        return self.visit_TIMESTAMP(type_)

    def visit_SMALLINT(self, type_, **kw):
        return "SMALLINT"

    def visit_INT(self, type_):
        return "INT"

    def visit_BIGINT(self, type_, **kw):
        return "BIGINT"

    def visit_FLOAT(self, type_, **kw):
        return "FLOAT" if type_.precision is None else \
            "FLOAT(%(precision)s)" % {'precision': type_.precision}

    def visit_DOUBLE(self, type_):
        return "DOUBLE"

    def visit_XML(self, type_):
        return "XML"

    def visit_CLOB(self, type_, **kw):
        return "CLOB"

    def visit_BLOB(self, type_, **kw):
        return "BLOB(1M)" if type_.length in (None, 0) else \
            "BLOB(%(length)s)" % {'length': type_.length}

    def visit_DBCLOB(self, type_, **kw):
        return "DBCLOB(1M)" if type_.length in (None, 0) else \
            "DBCLOB(%(length)s)" % {'length': type_.length}

    def visit_VARCHAR(self, type_, **kw):
        return "VARCHAR(%(length)s) CCSID 1208" % {'length': type_.length}

    def visit_LONGVARCHAR(self, type_):
        return "LONG VARCHAR CCSID 1208"

    def visit_VARGRAPHIC(self, type_):
        return "VARGRAPHIC(%(length)s)" % {'length': type_.length}

    def visit_LONGVARGRAPHIC(self, type_):
        return "LONG VARGRAPHIC"

    def visit_CHAR(self, type_, **kw):
        return "CHAR" if type_.length in (None, 0) else \
            "CHAR(%(length)s)" % {'length': type_.length}

    def visit_GRAPHIC(self, type_):
        return "GRAPHIC" if type_.length in (None, 0) else \
            "GRAPHIC(%(length)s)" % {'length': type_.length}

    def visit_DECIMAL(self, type_, **kw):
        if not type_.precision:
            return "DECIMAL(31, 0)"
        if not type_.scale:
            return "DECIMAL(%(precision)s, 0)" % {'precision': type_.precision}

        return "DECIMAL(%(precision)s, %(scale)s)" % {
            'precision': type_.precision, 'scale': type_.scale}


    def visit_numeric(self, type_, **kw):
        return self.visit_DECIMAL(type_)

    def visit_datetime(self, type_, **kw):
        return self.visit_TIMESTAMP(type_)

    def visit_date(self, type_, **kw):
        return self.visit_DATE(type_)

    def visit_time(self, type_, **kw):
        return self.visit_TIME(type_)

    def visit_integer(self, type_, **kw):
        return self.visit_INT(type_)

    def visit_boolean(self, type_, **kw):
        return self.visit_SMALLINT(type_)

    def visit_float(self, type_, **kw):
        return self.visit_FLOAT(type_)

    def visit_unicode(self, type_):
        return self.visit_VARCHAR(type_)

    def visit_unicode_text(self, type_):
        return self.visit_LONGVARCHAR(type_)

    def visit_string(self, type_, **kw):
        return self.visit_VARCHAR(type_)

    def visit_TEXT(self, type_, **kw):
        return self.visit_CLOB(type_)

    def visit_large_binary(self, type_, **kw):
        return self.visit_BLOB(type_)


class DB2Compiler(compiler.SQLCompiler):
    """IBM i Db2 compiler class"""
    def get_cte_preamble(self, recursive):
        return "WITH"

    def visit_now_func(self, fn, **kw):
        return "CURRENT_TIMESTAMP"

    def for_update_clause(self, select, **kw):
        if select.for_update == 'read':
            return ' WITH RS USE AND KEEP SHARE LOCKS'
        if select.for_update:
            return ' WITH RS USE AND KEEP UPDATE LOCKS'
        return ''

    def visit_mod_binary(self, binary, operator, **kw):
        return "mod(%s, %s)" % (self.process(binary.left),
                                self.process(binary.right))

    def visit_match_op_binary(self, binary, operator, **kw):
        if self.dialect.text_server_available:
            return "CONTAINS (%s, %s) > 0" % (
                self.process(binary.left),
                self.process(binary.right),
            )
        binary.right.value = '%'+binary.right.value+'%'
        return "%s LIKE %s" % (
            self.process(binary.left),
            self.process(binary.right))

    def limit_clause(self, select, **kwargs):
        if (select._limit is not None) and (select._offset is None):
            return " FETCH FIRST %s ROWS ONLY" % select._limit
        return ""

    def visit_select(self, select, **kwargs):
        limit, offset = select._limit, select._offset
        sql_ori = compiler.SQLCompiler.visit_select(self, select, **kwargs)
        if offset is not None:
            __rownum = 'Z.__ROWNUM'
            sql_split = re.split(r"[\s+]FROM ", sql_ori, 1)
            sql_sec = ""
            sql_sec = " \nFROM %s " % (sql_split[1])

            dummyVal = "Z.__db2_"
            sql_pri = ""

            sql_sel = "SELECT "
            if select._distinct:
                sql_sel = "SELECT DISTINCT "

            sql_select_token = sql_split[0].split(",")
            i = 0
            while i < len(sql_select_token):
                if sql_select_token[i].count(
                        "TIMESTAMP(DATE(SUBSTR(CHAR(") == 1:
                    sql_sel = "%s \"%s%d\"," % (sql_sel, dummyVal, i + 1)
                    sql_pri = '%s %s,%s,%s,%s AS "%s%d",' % (
                        sql_pri,
                        sql_select_token[i],
                        sql_select_token[i + 1],
                        sql_select_token[i + 2],
                        sql_select_token[i + 3],
                        dummyVal, i + 1)
                    i = i + 4
                    continue

                if sql_select_token[i].count(" AS ") == 1:
                    temp_col_alias = sql_select_token[i].split(" AS ")
                    sql_pri = '%s %s,' % (sql_pri, sql_select_token[i])
                    sql_sel = "%s %s," % (sql_sel, temp_col_alias[1])
                    i = i + 1
                    continue

                sql_pri = '%s %s AS "%s%d",' % (
                    sql_pri, sql_select_token[i], dummyVal, i + 1)
                sql_sel = "%s \"%s%d\"," % (sql_sel, dummyVal, i + 1)
                i = i + 1

            sql_pri = sql_pri[:len(sql_pri) - 1]
            sql_pri = "%s%s" % (sql_pri, sql_sec)
            sql_sel = sql_sel[:len(sql_sel) - 1]
            sql = '%s, ( ROW_NUMBER() OVER() ) AS "%s" FROM ( %s ) AS M' % (
                sql_sel, __rownum, sql_pri)
            sql = '%s FROM ( %s ) Z WHERE' % (sql_sel, sql)

            if offset != 0:
                sql = '%s "%s" > %d' % (sql, __rownum, offset)
            if offset != 0 and limit is not None:
                sql = '%s AND ' % sql
            if limit is not None:
                sql = '%s "%s" <= %d' % (sql, __rownum, offset + limit)
            return "( %s )" % (sql,)
        return sql_ori

    def visit_sequence(self, sequence, **kw):
        return "NEXT VALUE FOR %s" % sequence.name

    def default_from(self):
        # Db2 uses SYSIBM.SYSDUMMY1 table for row count
        return " FROM SYSIBM.SYSDUMMY1"

    def visit_function(self, func, result_map=None, **kwargs):
        if func.name.upper() == "AVG":
            return "AVG(DOUBLE(%s))" % (self.function_argspec(func, **kwargs))

        if func.name.upper() == "CHAR_LENGTH":
            return "CHAR_LENGTH(%s, %s)" % (
                self.function_argspec(func, **kwargs), 'OCTETS')
        return compiler.SQLCompiler.visit_function(self, func, **kwargs)

    # TODO: this is wrong but need to know what Db2 is expecting here
    #    if func.name.upper() == "LENGTH":
    #        return "LENGTH('%s')" % func.compile().params[func.name + '_1']
    #    else:
    #        return compiler.SQLCompiler.visit_function(self, func, **kwargs)

    def visit_cast(self, cast, **kw):
        type_ = cast.typeclause.type

        # TODO: verify that CAST shouldn't be called with
        # other types, I was able to CAST against VARCHAR
        # for example
        if isinstance(type_, (
                sa_types.DateTime, sa_types.Date, sa_types.Time,
                sa_types.DECIMAL, sa_types.String, sa_types.FLOAT,
                sa_types.NUMERIC, sa_types.INT)):
            return super(DB2Compiler, self).visit_cast(cast, **kw)

        return self.process(cast.clause)

    def get_select_precolumns(self, select, **kwargs):
        if isinstance(select._distinct, str):
            return select._distinct.upper() + " "
        if select._distinct:
            return "DISTINCT "
        return ""

    def visit_join(self, join, asfrom=False, **kwargs):
        # NOTE: this is the same method as that used in mysql/base.py
        # to render INNER JOIN
        return ''.join(
            (self.process(join.left, asfrom=True, **kwargs),
             (join.isouter and " LEFT OUTER JOIN " or " INNER JOIN "),
             self.process(join.right, asfrom=True, **kwargs),
             " ON ",
             self.process(join.onclause, **kwargs)))

    def visit_savepoint(self, savepoint_stmt):
        return "SAVEPOINT %(sid)s ON ROLLBACK RETAIN CURSORS" % {
            'sid': self.preparer.format_savepoint(savepoint_stmt)}

    def visit_rollback_to_savepoint(self, savepoint_stmt):
        return 'ROLLBACK TO SAVEPOINT %(sid)s' % {
            'sid': self.preparer.format_savepoint(savepoint_stmt)}

    def visit_release_savepoint(self, savepoint_stmt):
        return 'RELEASE TO SAVEPOINT %(sid)s' % {
            'sid': self.preparer.format_savepoint(savepoint_stmt)}

    def visit_unary(self, unary, **kw):
        if (unary.operator == operators.exists) and kw.get(
                'within_columns_clause', False):
            usql = super(DB2Compiler, self).visit_unary(unary, **kw)
            usql = "CASE WHEN " + usql + " THEN 1 ELSE 0 END"
            return usql
        else:
            return super(DB2Compiler, self).visit_unary(unary, **kw)


class DB2DDLCompiler(compiler.DDLCompiler):
    """DDL Compiler for IBM i Db2"""

    def get_column_specification(self, column, **kw):
        col_spec = [self.preparer.format_column(column)]

        col_spec.append(
            self.dialect.type_compiler.process(
                column.type,
                type_expression=column))

        # column-options: "NOT NULL"
        if not column.nullable or column.primary_key:
            col_spec.append('NOT NULL')

        # default-clause:
        default = self.get_column_default_string(column)
        if default is not None:
            col_spec.append('WITH DEFAULT')
            col_spec.append(default)

        if column is column.table._autoincrement_column:
            col_spec.append('GENERATED BY DEFAULT')
            col_spec.append('AS IDENTITY')
            col_spec.append('(START WITH 1)')

        column_spec = ' '.join(col_spec)
        return column_spec

    def define_constraint_cascades(self, constraint):
        text = ""
        if constraint.ondelete is not None:
            text += " ON DELETE %s" % constraint.ondelete

        if constraint.onupdate is not None:
            util.warn(
                "Db2 does not support UPDATE CASCADE for foreign keys.")

        return text

    def visit_drop_constraint(self, drop, **kw):
        constraint = drop.element
        if isinstance(constraint, sa_schema.ForeignKeyConstraint):
            qual = "FOREIGN KEY "
            const = self.preparer.format_constraint(constraint)
        elif isinstance(constraint, sa_schema.PrimaryKeyConstraint):
            qual = "PRIMARY KEY "
            const = ""
        elif isinstance(constraint, sa_schema.UniqueConstraint):
            qual = "UNIQUE "
            const = self.preparer.format_constraint(constraint)
        else:
            qual = ""
            const = self.preparer.format_constraint(constraint)

        if hasattr(
                constraint,
                'uConstraint_as_index') and constraint.uConstraint_as_index:
            return "DROP %s%s" % \
                   (qual, const)
        return "ALTER TABLE %s DROP %s%s" % \
               (self.preparer.format_table(constraint.table),
                qual, const)

    def visit_create_index(self, create, include_schema=True,
                           include_table_schema=True):
        sql = super(DB2DDLCompiler, self).visit_create_index(
            create,
            include_schema,
            include_table_schema)
        if getattr(create.element, 'uConstraint_as_index', None):
            sql += ' EXCLUDE NULL KEYS'
        return sql


class DB2IdentifierPreparer(compiler.IdentifierPreparer):
    """IBM i Db2 specific identifier preparer"""
    reserved_words = RESERVED_WORDS
    illegal_initial_characters = set(range(0, 10)).union(["_", "$"])


class DB2ExecutionContext(default.DefaultExecutionContext):
    """IBM i Db2 Execution Context class"""

    _select_lastrowid = False
    _lastrowid = None

    def get_lastrowid(self):
        return self._lastrowid

    def pre_exec(self):
        if self.isinsert:
            tbl = self.compiled.statement.table
            seq_column = tbl._autoincrement_column
            insert_has_sequence = seq_column is not None

            self._select_lastrowid = \
                insert_has_sequence and \
                not self.compiled.returning and \
                not self.compiled.inline

    def post_exec(self):
        conn = self.root_connection
        if self._select_lastrowid:
            conn._cursor_execute(
                self.cursor,
                "SELECT IDENTITY_VAL_LOCAL() FROM SYSIBM.SYSDUMMY1",
                (),
                self)
            row = self.cursor.fetchall()[0]
            if row[0] is not None:
                self._lastrowid = int(row[0])

    def fire_sequence(self, seq, type_):
        return self._execute_scalar(
            "SELECT NEXTVAL FOR " +
            self.connection.dialect.identifier_preparer.format_sequence(seq) +
            " FROM SYSIBM.SYSDUMMY1",
            type_)


class IBMiDb2Dialect(default.DefaultDialect):
    driver = "pyodbc"
    name = 'sqlalchemy_ibmi'
    max_identifier_length = 128
    encoding = 'utf-8'
    default_paramstyle = 'qmark'
    colspecs = COLSPECS
    ischema_names = ISCHEMA_NAMES
    supports_unicode_binds = True
    returns_unicode_strings = False
    postfetch_lastrowid = True
    supports_native_boolean = False
    preexecute_sequences = False
    supports_alter = True
    supports_sequences = True
    sequences_optional = True
    supports_unicode_statements = True
    supports_sane_rowcount = False
    supports_sane_multi_rowcount = False
    # TODO Investigate if supports_native_decimal needs to be True or False
    supports_native_decimal = True
    supports_char_length = True
    pyodbc_driver_name = "IBM i Access ODBC Driver"
    requires_name_normalize = True
    supports_default_values = False
    supports_empty_insert = False
    two_phase_transactions = False
    savepoints = True
    supports_sane_rowcount_returning = False

    statement_compiler = DB2Compiler
    ddl_compiler = DB2DDLCompiler
    type_compiler = DB2TypeCompiler
    preparer = DB2IdentifierPreparer
    execution_ctx_cls = DB2ExecutionContext

    def __init__(self, isolation_level=None, **kw):
        super().__init__(**kw)
        self.isolation_level = isolation_level

    def on_connect(self):
        if self.isolation_level is not None:

            def connect(conn):
                self.set_isolation_level(conn, self.isolation_level)

            return connect
        else:
            return None

    def initialize(self, connection):
        super().initialize(connection)
        self.driver_version = self._get_driver_version(connection.connection)
        self.text_server_available = self._check_text_server(connection)

    def get_check_constraints(self, connection, table_name, schema=None, **kw):
        current_schema = self.denormalize_name(
            schema or self.default_schema_name)
        table_name = self.denormalize_name(table_name)
        sysconst = self.sys_table_constraints
        syschkconst = self.sys_check_constraints

        query = sql.select([syschkconst.c.conname, syschkconst.c.chkclause],
                           sql.and_(
                               syschkconst.c.conschema == sysconst.c.conschema,
                               syschkconst.c.conname == sysconst.c.conname,
                               sysconst.c.tabschema == current_schema,
                               sysconst.c.tabname == table_name))

        check_consts = []
        print(query)
        for res in connection.execute(query):
            check_consts.append(
                {'name': self.normalize_name(res[0]), 'sqltext': res[1]})

        return check_consts

    def get_table_comment(self, connection, table_name, schema=None, **kw):
        current_schema = self.denormalize_name(
            schema or self.default_schema_name)
        table_name = self.denormalize_name(table_name)
        if current_schema:
            whereclause = sql.and_(
                self.sys_tables.c.tabschema == current_schema,
                self.sys_tables.c.tabname == table_name)
        else:
            whereclause = self.sys_tables.c.tabname == table_name
        select_statement = \
            sql.select([self.sys_tables.c.tabcomment], whereclause)
        results = connection.execute(select_statement)
        return {"text": results.scalar()}

    @property
    def _isolation_lookup(self):
        return {
            # IBM i terminology
            "*CHG": self.dbapi.SQL_TXN_READ_UNCOMMITTED,
            "*CS": self.dbapi.SQL_TXN_READ_COMMITTED,
            "*ALL": self.dbapi.SQL_TXN_REPEATABLE_READ,
            "*RR": self.dbapi.SQL_TXN_SERIALIZABLE,
            # ODBC terminology
            "SERIALIZABLE": self.dbapi.SQL_TXN_SERIALIZABLE,
            "READ UNCOMMITTED": self.dbapi.SQL_TXN_READ_UNCOMMITTED,
            "READ COMMITTED": self.dbapi.SQL_TXN_READ_COMMITTED,
            "REPEATABLE READ": self.dbapi.SQL_TXN_REPEATABLE_READ,
        }

    # Methods merged from PyODBCConnector

    def get_isolation_level(self, dbapi_conn):
        return self.isolation_level

    def set_isolation_level(self, connection, level):
        self.isolation_level = level
        level = level.replace("_", " ")
        if level in self._isolation_lookup:
            connection.set_attr(self.dbapi.SQL_ATTR_TXN_ISOLATION,
                                self._isolation_lookup[level])
        else:
            raise exc.ArgumentError(
                "Invalid value '%s' for isolation_level. "
                "Valid isolation levels for %s are %s"
                % (level, self.name, ", ".join(self._isolation_lookup.keys()))
            )

    @classmethod
    def dbapi(cls):
        return __import__("pyodbc")

    def create_connect_args(self, url):
        opts = url.translate_connect_args(username='user', host='system')
        opts.update(url.query)
<<<<<<< HEAD
        allowed_opts = {'system', 'user', 'password',
                        'autocommit', 'readonly', 'timeout',
                        'database', 'library_list', 'current_schema'}
        if not allowed_opts.issuperset(opts.keys()):
=======
        allowed_opts = {'system', 'user', 'password', 'autocommit', 'readonly',
                        'timeout', 'database', 'use_system_naming',
                        'library_list', 'current_schema'
                        }

        if allowed_opts < opts.keys():
>>>>>>> 72f9b1a4
            raise ValueError("Option entered not valid for "
                             "IBM i Access ODBC Driver")

        try:
            opts['Naming'] = str(util.strtobool(opts['use_system_naming']))
        except (ValueError, KeyError):
            opts['Naming'] = '0'

        if 'current_schema' in opts or 'library_list' in opts:
            opts['DefaultLibraries'] = opts.pop('current_schema', '') + ','
            if isinstance(opts["DefaultLibraries"], str):
                opts['DefaultLibraries'] += opts.pop('library_list', '')
            else:
                opts['DefaultLibraries'] += ','.join(
                    opts.pop('library_list', ''))

        return [["Driver={%s}; UNICODESQL=1; TRUEAUTOCOMMIT=1;" % (
                 self.pyodbc_driver_name)], opts]

    def is_disconnect(self, e, connection, cursor):
        if isinstance(e, self.dbapi.ProgrammingError):
            return "The cursor's connection has been closed." in str(
                e
            ) or "Attempt to use a closed connection." in str(e)
        else:
            return False

    def _dbapi_version(self):
        if not self.dbapi:
            return ()
        return self._parse_dbapi_version(self.dbapi.version)

    def _parse_dbapi_version(self, vers):
        m = re.match(r"(?:py.*-)?([\d\.]+)(?:-(\w+))?", vers)
        if not m:
            return ()
        vers = tuple([int(x) for x in m.group(1).split(".")])
        if m.group(2):
            vers += (m.group(2),)
        return vers

    def _get_server_version_info(self, connection, allow_chars=True):
        dbapi_con = connection.connection
        version = [int(_) for _ in
                   dbapi_con.getinfo(self.dbapi.SQL_DBMS_VER).split('.')]
        return tuple(version[0:2])

    def _get_default_schema_name(self, connection):
        """Return: current setting of the schema attribute"""
        default_schema_name = connection.execute(
            u'SELECT CURRENT_SCHEMA FROM SYSIBM.SYSDUMMY1').scalar()
        if isinstance(default_schema_name, str):
            default_schema_name = default_schema_name.strip()
        return self.normalize_name(default_schema_name)

    # Driver version for IBM i Access ODBC Driver is given as
    # VV.RR.SSSF where VV (major), RR (release), and SSS (service pack)
    # will be returned and F (test fix version) will be ignored
    def _get_driver_version(self, db_conn):
        version = db_conn.getinfo(self.dbapi.SQL_DRIVER_VER).split('.')
        sssf = version.pop(2)
        sss = sssf[:3]
        version.append(sss)
        return [int(_) for _ in version]

    ischema = MetaData()

    sys_schemas = Table(
        "SQLSCHEMAS", ischema,
        Column("TABLE_SCHEM", sa_types.Unicode, key="schemaname"),
        schema="SYSIBM")

    sys_tables = Table(
        "SYSTABLES", ischema,
        Column("TABLE_SCHEMA", sa_types.Unicode, key="tabschema"),
        Column("TABLE_NAME", sa_types.Unicode, key="tabname"),
        Column("TABLE_TYPE", sa_types.Unicode, key="tabtype"),
        Column("LONG_COMMENT", sa_types.Unicode, key="tabcomment"),
        schema="QSYS2")

    sys_table_constraints = Table(
        "SYSCST", ischema,
        Column("CONSTRAINT_SCHEMA", sa_types.Unicode, key="conschema"),
        Column("CONSTRAINT_NAME", sa_types.Unicode, key="conname"),
        Column("CONSTRAINT_TYPE", sa_types.Unicode, key="contype"),
        Column("TABLE_SCHEMA", sa_types.Unicode, key="tabschema"),
        Column("TABLE_NAME", sa_types.Unicode, key="tabname"),
        Column("TABLE_TYPE", sa_types.Unicode, key="tabtype"),
        schema="QSYS2")

    sys_key_constraints = Table(
        "SYSKEYCST", ischema,
        Column("CONSTRAINT_SCHEMA", sa_types.Unicode, key="conschema"),
        Column("CONSTRAINT_NAME", sa_types.Unicode, key="conname"),
        Column("TABLE_SCHEMA", sa_types.Unicode, key="tabschema"),
        Column("TABLE_NAME", sa_types.Unicode, key="tabname"),
        Column("COLUMN_NAME", sa_types.Unicode, key="colname"),
        Column("ORDINAL_POSITION", sa_types.Integer, key="colno"),
        schema="QSYS2")

    sys_check_constraints = Table(
        "SYSCHKCST", ischema,
        Column("CONSTRAINT_SCHEMA", sa_types.Unicode, key="conschema"),
        Column("CONSTRAINT_NAME", sa_types.Unicode, key="conname"),
        Column("CHECK_CLAUSE", sa_types.Unicode, key="chkclause"),
        Column("ROUNDING_MODE", sa_types.Unicode, key="rndmode"),
        Column("SYSTEM_CONSTRAINT_SCHEMA", sa_types.Unicode, key="syscstchema"),
        Column("INSERT_ACTION", sa_types.Unicode, key="insact"),
        Column("UPDATE_ACTION", sa_types.Unicode, key="updact"),
        schema="QSYS2")

    sys_columns = Table(
        "SYSCOLUMNS", ischema,
        Column("TABLE_SCHEMA", sa_types.Unicode, key="tabschema"),
        Column("TABLE_NAME", sa_types.Unicode, key="tabname"),
        Column("COLUMN_NAME", sa_types.Unicode, key="colname"),
        Column("ORDINAL_POSITION", sa_types.Integer, key="colno"),
        Column("DATA_TYPE", sa_types.Unicode, key="typename"),
        Column("LENGTH", sa_types.Integer, key="length"),
        Column("NUMERIC_SCALE", sa_types.Integer, key="scale"),
        Column("IS_NULLABLE", sa_types.Integer, key="nullable"),
        Column("COLUMN_DEFAULT", sa_types.Unicode, key="defaultval"),
        Column("HAS_DEFAULT", sa_types.Unicode, key="hasdef"),
        Column("IS_IDENTITY", sa_types.Unicode, key="isid"),
        Column("IDENTITY_GENERATION", sa_types.Unicode, key="idgenerate"),
        schema="QSYS2")

    sys_indexes = Table(
        "SYSINDEXES", ischema,
        Column("TABLE_SCHEMA", sa_types.Unicode, key="tabschema"),
        Column("TABLE_NAME", sa_types.Unicode, key="tabname"),
        Column("INDEX_SCHEMA", sa_types.Unicode, key="indschema"),
        Column("INDEX_NAME", sa_types.Unicode, key="indname"),
        Column("IS_UNIQUE", sa_types.Unicode, key="uniquerule"),
        schema="QSYS2")

    sys_keys = Table(
        "SYSKEYS", ischema,
        Column("INDEX_SCHEMA", sa_types.Unicode, key="indschema"),
        Column("INDEX_NAME", sa_types.Unicode, key="indname"),
        Column("COLUMN_NAME", sa_types.Unicode, key="colname"),
        Column("ORDINAL_POSITION", sa_types.Integer, key="colno"),
        Column("ORDERING", sa_types.Unicode, key="ordering"),
        schema="QSYS2")

    sys_foreignkeys = Table(
        "SQLFOREIGNKEYS", ischema,
        Column("FK_NAME", sa_types.Unicode, key="fkname"),
        Column("FKTABLE_SCHEM", sa_types.Unicode, key="fktabschema"),
        Column("FKTABLE_NAME", sa_types.Unicode, key="fktabname"),
        Column("FKCOLUMN_NAME", sa_types.Unicode, key="fkcolname"),
        Column("PK_NAME", sa_types.Unicode, key="pkname"),
        Column("PKTABLE_SCHEM", sa_types.Unicode, key="pktabschema"),
        Column("PKTABLE_NAME", sa_types.Unicode, key="pktabname"),
        Column("PKCOLUMN_NAME", sa_types.Unicode, key="pkcolname"),
        Column("KEY_SEQ", sa_types.Integer, key="colno"),
        schema="SYSIBM")

    sys_views = Table(
        "SYSVIEWS", ischema,
        Column("TABLE_SCHEMA", sa_types.Unicode, key="viewschema"),
        Column("TABLE_NAME", sa_types.Unicode, key="viewname"),
        Column("VIEW_DEFINITION", sa_types.Unicode, key="text"),
        schema="QSYS2")

    sys_sequences = Table(
        "SYSSEQUENCES", ischema,
        Column("SEQUENCE_SCHEMA", sa_types.Unicode, key="seqschema"),
        Column("SEQUENCE_NAME", sa_types.Unicode, key="seqname"),
        schema="QSYS2")

    def has_table(self, connection, table_name, schema=None):
        current_schema = self.denormalize_name(
            schema or self.default_schema_name)
        table_name = self.denormalize_name(table_name)
        if current_schema:
            whereclause = sql.and_(
                self.sys_tables.c.tabschema == current_schema,
                self.sys_tables.c.tabname == table_name)
        else:
            whereclause = self.sys_tables.c.tabname == table_name
        select_statement = sql.select([self.sys_tables], whereclause)
        results = connection.execute(select_statement)
        return results.first() is not None

    def has_sequence(self, connection, sequence_name, schema=None):
        current_schema = self.denormalize_name(
            schema or self.default_schema_name)
        sequence_name = self.denormalize_name(sequence_name)
        if current_schema:
            whereclause = sql.and_(
                self.sys_sequences.c.seqschema == current_schema,
                self.sys_sequences.c.seqname == sequence_name)
        else:
            whereclause = self.sys_sequences.c.seqname == sequence_name
        select_statement = sql.select(
            [self.sys_sequences.c.seqname], whereclause)
        results = connection.execute(select_statement)
        return results.first() is not None

    @reflection.cache
    def get_schema_names(self, connection, **kw):
        sysschema = self.sys_schemas
        query = sql.select([sysschema.c.schemaname],
                           sql.not_(sysschema.c.schemaname.like('SYS%')),
                           sql.not_(sysschema.c.schemaname.like('Q%')),
                           order_by=[sysschema.c.schemaname]
                           )
        return [self.normalize_name(r[0]) for r in connection.execute(query)]

    # Retrieves a list of table names for a given schema
    @reflection.cache
    def get_table_names(self, connection, schema=None, **kw):
        current_schema = self.denormalize_name(
            schema or self.default_schema_name)
        systbl = self.sys_tables
        query = sql.select([systbl.c.tabname]).\
            where(systbl.c.tabtype == 'T').\
            where(systbl.c.tabschema == current_schema).\
            order_by(systbl.c.tabname)
        return [self.normalize_name(r[0]) for r in connection.execute(query)]

    @reflection.cache
    def get_view_names(self, connection, schema=None, **kw):
        current_schema = self.denormalize_name(
            schema or self.default_schema_name)

        query = sql.select([self.sys_views.c.viewname],
                           self.sys_views.c.viewschema == current_schema,
                           order_by=[self.sys_views.c.viewname]
                           )
        return [self.normalize_name(r[0]) for r in connection.execute(query)]

    @reflection.cache
    def get_view_definition(self, connection, viewname, schema=None, **kw):
        current_schema = self.denormalize_name(
            schema or self.default_schema_name)
        viewname = self.denormalize_name(viewname)

        query = sql.select([self.sys_views.c.text],
                           self.sys_views.c.viewschema == current_schema,
                           self.sys_views.c.viewname == viewname
                           )
        return connection.execute(query).scalar()

    @reflection.cache
    def get_columns(self, connection, table_name, schema=None, **kw):
        current_schema = self.denormalize_name(
            schema or self.default_schema_name)
        table_name = self.denormalize_name(table_name)
        syscols = self.sys_columns

        query = sql.select(
            [syscols.c.colname, syscols.c.typename, syscols.c.defaultval,
             syscols.c.nullable, syscols.c.length, syscols.c.scale,
             syscols.c.isid, syscols.c.idgenerate],
            sql.and_(syscols.c.tabschema == current_schema,
                     syscols.c.tabname == table_name),
            order_by=[syscols.c.colno])
        sa_columns = []
        for row in connection.execute(query):
            coltype = row[1].upper()
            if coltype in ['DECIMAL', 'NUMERIC']:
                coltype = self.ischema_names.get(
                    coltype)(int(row[4]), int(row[5]))
            elif coltype in ['CHARACTER', 'CHAR', 'VARCHAR', 'GRAPHIC',
                             'VARGRAPHIC']:
                coltype = self.ischema_names.get(coltype)(int(row[4]))
            else:
                try:
                    coltype = self.ischema_names[coltype]
                except KeyError:
                    util.warn("Did not recognize type '%s' of column '%s'" %
                              (coltype, row[0]))
                    coltype = sa_types.NULLTYPE

            sa_columns.append({
                'name': self.normalize_name(row[0]),
                'type': coltype,
                'nullable': row[3] == 'Y',
                'default': row[2],
                'autoincrement': (row[6] == 'YES') and (row[7] is not None),
            })
        return sa_columns

    @reflection.cache
    def get_primary_keys(self, connection, table_name, schema=None, **kw):
        current_schema = self.denormalize_name(
            schema or self.default_schema_name)
        table_name = self.denormalize_name(table_name)
        sysconst = self.sys_table_constraints
        syskeyconst = self.sys_key_constraints

        query = sql.select([syskeyconst.c.colname, sysconst.c.tabname],
                           sql.and_(
                               syskeyconst.c.conschema == sysconst.c.conschema,
                               syskeyconst.c.conname == sysconst.c.conname,
                               sysconst.c.tabschema == current_schema,
                               sysconst.c.tabname == table_name,
                               sysconst.c.contype == 'PRIMARY KEY'),
                           order_by=[syskeyconst.c.colno])

        return [self.normalize_name(key[0])
                for key in connection.execute(query)]

    @reflection.cache
    def get_foreign_keys(self, connection, table_name, schema=None, **kw):
        default_schema = self.default_schema_name
        current_schema = self.denormalize_name(schema or default_schema)
        default_schema = self.normalize_name(default_schema)
        table_name = self.denormalize_name(table_name)
        sysfkeys = self.sys_foreignkeys
        query = sql.select(
            [sysfkeys.c.fkname, sysfkeys.c.fktabschema, sysfkeys.c.fktabname,
             sysfkeys.c.fkcolname, sysfkeys.c.pkname, sysfkeys.c.pktabschema,
             sysfkeys.c.pktabname, sysfkeys.c.pkcolname],
            sql.and_(sysfkeys.c.fktabschema == current_schema,
                     sysfkeys.c.fktabname == table_name),
            order_by=[sysfkeys.c.colno])
        fschema = {}
        for row in connection.execute(query):
            if row[0] not in fschema:
                referred_schema = self.normalize_name(row[5])

                # if no schema specified and referred schema here is the
                # default, then set to None
                if schema is None and \
                        referred_schema == default_schema:
                    referred_schema = None

                fschema[row[0]] = {
                    'name': self.normalize_name(row[0]),
                    'constrained_columns': [self.normalize_name(row[3])],
                    'referred_schema': referred_schema,
                    'referred_table': self.normalize_name(row[6]),
                    'referred_columns': [self.normalize_name(row[7])]
                }
            else:
                fschema[row[0]]['constrained_columns'].append(
                    self.normalize_name(row[3]))
                fschema[row[0]]['referred_columns'].append(
                    self.normalize_name(row[7]))
        return [value for key, value in fschema.items()]

    # Retrieves a list of index names for a given schema
    @reflection.cache
    def get_indexes(self, connection, table_name, schema=None, **kw):
        current_schema = self.denormalize_name(
            schema or self.default_schema_name)
        table_name = self.denormalize_name(table_name)
        sysidx = self.sys_indexes
        syskey = self.sys_keys

        query = sql.select([sysidx.c.indname,
                            sysidx.c.uniquerule,
                            syskey.c.colname],
                           sql.and_(
                               syskey.c.indschema == sysidx.c.indschema,
                               syskey.c.indname == sysidx.c.indname,
                               sysidx.c.tabschema == current_schema,
                               sysidx.c.tabname == table_name),
                           order_by=[syskey.c.indname, syskey.c.colno])
        indexes = {}
        for row in connection.execute(query):
            key = row[0].upper()
            if key in indexes:
                indexes[key]['column_names'].append(
                    self.normalize_name(row[2]))
            else:
                indexes[key] = {
                    'name': self.normalize_name(row[0]),
                    'column_names': [self.normalize_name(row[2])],
                    'unique': row[1] == 'Y'
                }
        return [value for key, value in indexes.items()]

    @reflection.cache
    def get_unique_constraints(self, connection, table_name, schema=None, **kw):
        unique_consts = []
        return unique_consts

    def _check_text_server(self, connection):
        stmt = "SELECT COUNT(*) FROM QSYS2.SYSTEXTSERVERS"
        return connection.execute(stmt).scalar()<|MERGE_RESOLUTION|>--- conflicted
+++ resolved
@@ -779,19 +779,12 @@
     def create_connect_args(self, url):
         opts = url.translate_connect_args(username='user', host='system')
         opts.update(url.query)
-<<<<<<< HEAD
-        allowed_opts = {'system', 'user', 'password',
-                        'autocommit', 'readonly', 'timeout',
-                        'database', 'library_list', 'current_schema'}
-        if not allowed_opts.issuperset(opts.keys()):
-=======
         allowed_opts = {'system', 'user', 'password', 'autocommit', 'readonly',
                         'timeout', 'database', 'use_system_naming',
                         'library_list', 'current_schema'
                         }
 
-        if allowed_opts < opts.keys():
->>>>>>> 72f9b1a4
+        if not allowed_opts.issuperset(opts.keys()):
             raise ValueError("Option entered not valid for "
                              "IBM i Access ODBC Driver")
 
