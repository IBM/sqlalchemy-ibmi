--- conflicted
+++ resolved
@@ -675,12 +675,9 @@
         if allowed_opts < opts.keys():
             raise ValueError("Option entered not valid for "
                              "IBM i Access ODBC Driver")
-<<<<<<< HEAD
-        return [["Driver={%s}; TRUEAUTOCOMMIT=1" %
-                 self.pyodbc_driver_name], opts]
-=======
-        return [["Driver={%s}; UNICODESQL=1" % self.pyodbc_driver_name], opts]
->>>>>>> 2e09c658
+ 
+        return [["Driver={%s}; UNICODESQL=1; TRUEAUTOCOMMIT=1" % (
+                 self.pyodbc_driver_name)], opts]
 
     def is_disconnect(self, e, connection, cursor):
         if isinstance(e, self.dbapi.ProgrammingError):
