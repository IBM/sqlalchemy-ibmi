--- conflicted
+++ resolved
@@ -649,34 +649,14 @@
 
 
 class IBMiDb2Dialect(default.DefaultDialect):
-<<<<<<< HEAD
-
-    statement_compiler = DB2Compiler
-    ddl_compiler = DB2DDLCompiler
-    type_compiler = DB2TypeCompiler
-    preparer = DB2IdentifierPreparer
-    execution_ctx_cls = DB2ExecutionContext
-
-    def initialize(self, connection):
-        super().initialize(connection)
-        self.dbms_ver = getattr(connection.connection, 'dbms_ver', None)
-        self.dbms_name = getattr(connection.connection, 'dbms_name', None)
-
-    # TODO These methods are overridden from the default dialect and should be
-    #  implemented
-
-=======
->>>>>>> 5569d479
     driver = "pyodbc"
     name = 'sqlalchemy_ibmi'
     max_identifier_length = 128
     encoding = 'utf-8'
+    default_paramstyle = 'qmark'
     colspecs = COLSPECS
     ischema_names = ISCHEMA_NAMES
-<<<<<<< HEAD
-=======
     supports_unicode_binds = True
->>>>>>> 5569d479
     returns_unicode_strings = False
     postfetch_lastrowid = True
     supports_native_boolean = False
@@ -684,39 +664,70 @@
     supports_alter = True
     supports_sequences = True
     sequences_optional = True
+    supports_unicode_statements = True
     supports_sane_rowcount = False
+    supports_sane_multi_rowcount = False
     # TODO Investigate if supports_native_decimal needs to be True or False
-<<<<<<< HEAD
-=======
     supports_native_decimal = True
->>>>>>> 5569d479
     supports_char_length = True
+    pyodbc_driver_name = "IBM i Access ODBC Driver"
     requires_name_normalize = True
     supports_default_values = False
     supports_empty_insert = False
     two_phase_transactions = False
     savepoints = True
     supports_sane_rowcount_returning = False
-<<<<<<< HEAD
-    supports_sane_multi_rowcount = False
-=======
->>>>>>> 5569d479
-
-    supports_unicode_statements = True
-    supports_unicode_binds = True
-
-    supports_native_decimal = True
-    default_paramstyle = "named"
-
-<<<<<<< HEAD
-    # for non-DSN connections, this *may* be used to
-    # hold the desired driver name
-    pyodbc_driver_name = 'IBM i Access ODBC Driver'
-=======
+
+    statement_compiler = DB2Compiler
+    ddl_compiler = DB2DDLCompiler
+    type_compiler = DB2TypeCompiler
+    preparer = DB2IdentifierPreparer
+    execution_ctx_cls = DB2ExecutionContext
+
+    def initialize(self, connection):
+        super().initialize(connection)
+        self.dbms_ver = getattr(connection.connection, 'dbms_ver', None)
+        self.dbms_name = getattr(connection.connection, 'dbms_name', None)
+
+    # TODO These methods are overridden from the default dialect and should be
+    #  implemented
+
+    def get_temp_table_names(self, connection, schema=None, **kw):
+        pass
+
+    def get_temp_view_names(self, connection, schema=None, **kw):
+        pass
+
+    def get_check_constraints(self, connection, table_name, schema=None, **kw):
+        pass
+
+    def get_table_comment(self, connection, table_name, schema=None, **kw):
+        pass
+
+    def _get_server_version_info(self, connection):
+        pass
+
+    def do_begin_twophase(self, connection, xid):
+        pass
+
+    def do_prepare_twophase(self, connection, xid):
+        pass
+
+    def do_rollback_twophase(self, connection, xid, is_prepared=True,
+                             recover=False):
+        pass
+
+    def do_commit_twophase(self, connection, xid, is_prepared=True,
+                           recover=False):
+        pass
+
+    def do_recover_twophase(self, connection):
+        pass
+
     def get_isolation_level(self, dbapi_conn):
         return dbapi_conn.autocommit
 
-    # Methods merged from PyODBCConnector
+        # Methods merged from PyODBCConnector
 
     def set_isolation_level(self, connection, level):
         # adjust for ConnectionFairy being present
@@ -729,7 +740,6 @@
             connection.autocommit = True
         else:
             connection.autocommit = False
->>>>>>> 5569d479
 
     @classmethod
     def dbapi(cls):
