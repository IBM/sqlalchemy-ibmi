--- conflicted
+++ resolved
@@ -31,14 +31,11 @@
 from .constants import RESERVED_WORDS
 import urllib
 from sqlalchemy.connectors.pyodbc import PyODBCConnector
-<<<<<<< HEAD
 import pyodbc
-=======
 from sqlalchemy import sql, util
 from sqlalchemy import Table, MetaData, Column
 from sqlalchemy.engine import reflection
 from sqlalchemy import types as sa_types
->>>>>>> 8861b4f2
 
 # as documented from:
 # http://publib.boulder.ibm.com/infocenter/db2luw/v9/index.jsp?topic=/com.ibm.db2.udb.doc/admin/r0001095.htm
@@ -660,23 +657,8 @@
 
     def initialize(self, connection):
         super().initialize(connection)
-<<<<<<< HEAD
         self.dbms_ver = connection.connection.getinfo(pyodbc.SQL_DBMS_VER)
         self.dbms_name = connection.connection.getinfo(pyodbc.SQL_DBMS_NAME)
-
-    # TODO These methods are overridden from the default dialect and should be
-    #  implemented
-
-    def get_temp_table_names(self, connection, schema=None, **kw):
-        pass
-
-    def get_temp_view_names(self, connection, schema=None, **kw):
-        pass
-=======
-        self.dbms_ver = getattr(connection.connection, 'dbms_ver', None)
-        self.dbms_name = getattr(connection.connection, 'dbms_name', None)
-        self.driver_version = self._get_driver_version(connection.connection)
->>>>>>> 8861b4f2
 
     def get_check_constraints(self, connection, table_name, schema=None, **kw):
         current_schema = self.denormalize_name(
