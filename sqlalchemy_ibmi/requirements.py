from sqlalchemy.testing.requirements import SuiteRequirements

from sqlalchemy.testing import exclusions

<<<<<<< HEAD
from sqlalchemy.testing.exclusions import SpecPredicate


class Requirements(SuiteRequirements):
=======

class Requirements(SuiteRequirements):

    """sqlalchemy requirements for tests. This class provides the mechanism to
    set available functionality in the dialect"""

    # TODO These methods are overridden from the default dialect and should be
    #  implemented

    def get_order_by_collation(self, config):
        pass

>>>>>>> 1811216b
    @property
    def on_update_cascade(self):
        """"target database must support ON UPDATE..CASCADE behavior in
        foreign keys."""

        return exclusions.closed()

    @property
    def datetime_microseconds(self):
        """target dialect supports representation of Python
        datetime.datetime() with microsecond objects."""

        return exclusions.closed()

    @property
    def time_microseconds(self):
        """target dialect supports representation of Python
        datetime.time() with microsecond objects."""

        return exclusions.closed()

    @property
    def unbounded_varchar(self):
        """Target database must support VARCHAR with no length"""

        return exclusions.closed()

<<<<<<< HEAD
=======
    # @property
    # def offset(self):
    #    return exclusions.closed()

>>>>>>> 1811216b
    @property
    def window_functions(self):
        """Target database must support window functions."""
        return exclusions.open()

    @property
    def precision_numerics_enotation_small(self):
        """target backend supports Decimal() objects using E notation
        to represent very small values."""
        return exclusions.open()

    @property
    def precision_numerics_enotation_large(self):
        """target backend supports Decimal() objects using E notation
        to represent very large values."""
        return exclusions.closed()

    @property
    def precision_numerics_many_significant_digits(self):
        """target backend supports values with many digits on both sides,
        such as 319438950232418390.273596, 87673.594069654243
        """
<<<<<<< HEAD
        return exclusions.fails_if(lambda: True,
                                   "Throws error SQL0604N, regarding Decimal(38, 12)"
                                   )
=======
        return exclusions.fails_if(
            lambda: True,
            "Throws error SQL0604N, regarding Decimal(38, 12)")
>>>>>>> 1811216b

    @property
    def precision_numerics_retains_significant_digits(self):
        """A precision numeric type will return empty significant digits,
        i.e. a value such as 10.000 will come back in Decimal form with
        the .000 maintained."""

        return exclusions.open()

    # DB2 for i does not support temporary tables
    @property
    def temp_table_names(self):
        """target dialect supports listing of temporary table names"""
        return exclusions.closed()

    @property
    def temporary_tables(self):
        """target database supports temporary tables"""
        return exclusions.closed()

    @property
    def temporary_views(self):
        """target database supports temporary views"""
        return exclusions.closed()

    @property
    def temp_table_reflection(self):
        return exclusions.closed()

    # adding implicitly_named_constraints which is not included in the requirements.py in testing suite
    @property
    def implicitly_named_constraints(self):
        """target database must apply names to unnamed constraints."""

        return exclusions.skip_if([SpecPredicate("sqlite", "not supported by database")])

    # closed due to sqlalchemy.exc.CompileError: This SELECT structure does not use a simple integer value for limit
    @property
    def bound_limit_offset(self):
        return exclusions.closed()

    @property
    def floats_to_four_decimals(self):
        return exclusions.closed()

    @property
    def on_update_cascade(self):
        """"target database must support ON UPDATE..CASCADE behavior in
        foreign keys."""

        return exclusions.closed()

    @property
    def non_updating_cascade(self):
        """target database must *not* support ON UPDATE..CASCADE behavior in
        foreign keys."""
        return exclusions.open()

<|MERGE_RESOLUTION|>--- conflicted
+++ resolved
@@ -1,13 +1,7 @@
 from sqlalchemy.testing.requirements import SuiteRequirements
-
 from sqlalchemy.testing import exclusions
-
-<<<<<<< HEAD
 from sqlalchemy.testing.exclusions import SpecPredicate
 
-
-class Requirements(SuiteRequirements):
-=======
 
 class Requirements(SuiteRequirements):
 
@@ -20,7 +14,6 @@
     def get_order_by_collation(self, config):
         pass
 
->>>>>>> 1811216b
     @property
     def on_update_cascade(self):
         """"target database must support ON UPDATE..CASCADE behavior in
@@ -48,13 +41,6 @@
 
         return exclusions.closed()
 
-<<<<<<< HEAD
-=======
-    # @property
-    # def offset(self):
-    #    return exclusions.closed()
-
->>>>>>> 1811216b
     @property
     def window_functions(self):
         """Target database must support window functions."""
@@ -77,15 +63,9 @@
         """target backend supports values with many digits on both sides,
         such as 319438950232418390.273596, 87673.594069654243
         """
-<<<<<<< HEAD
-        return exclusions.fails_if(lambda: True,
-                                   "Throws error SQL0604N, regarding Decimal(38, 12)"
-                                   )
-=======
         return exclusions.fails_if(
             lambda: True,
             "Throws error SQL0604N, regarding Decimal(38, 12)")
->>>>>>> 1811216b
 
     @property
     def precision_numerics_retains_significant_digits(self):
@@ -115,14 +95,17 @@
     def temp_table_reflection(self):
         return exclusions.closed()
 
-    # adding implicitly_named_constraints which is not included in the requirements.py in testing suite
+    # adding implicitly_named_constraints which is not included in the
+    # requirements.py in testing suite
     @property
     def implicitly_named_constraints(self):
         """target database must apply names to unnamed constraints."""
 
-        return exclusions.skip_if([SpecPredicate("sqlite", "not supported by database")])
+        return exclusions.skip_if(
+            [SpecPredicate("sqlite", "not supported by database")])
 
-    # closed due to sqlalchemy.exc.CompileError: This SELECT structure does not use a simple integer value for limit
+    # closed due to sqlalchemy.exc.CompileError: This SELECT structure does
+    # not use a simple integer value for limit
     @property
     def bound_limit_offset(self):
         return exclusions.closed()
