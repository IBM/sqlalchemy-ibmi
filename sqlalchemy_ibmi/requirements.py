--- conflicted
+++ resolved
@@ -72,12 +72,11 @@
 
         return exclusions.open()
 
-<<<<<<< HEAD
     @property
     def check_constraint_reflection(self):
         """target dialect supports reflection of check constraints"""
         return exclusions.open()
-=======
+
     # DB2 for i does not support temporary tables
     @property
     def temp_table_names(self):
@@ -116,16 +115,7 @@
         return exclusions.closed()
 
     @property
-    def on_update_cascade(self):
-        """"target database must support ON UPDATE..CASCADE behavior in
-        foreign keys."""
-
-        return exclusions.closed()
-
-    @property
     def non_updating_cascade(self):
         """target database must *not* support ON UPDATE..CASCADE behavior in
         foreign keys."""
-        return exclusions.open()
-
->>>>>>> 435fb91a
+        return exclusions.open()