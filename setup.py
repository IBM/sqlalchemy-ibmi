--- conflicted
+++ resolved
@@ -8,16 +8,7 @@
 VERSION = re.compile(r".*__version__ = '(.*?)'", re.S).match(v.read()).group(1)
 v.close()
 
-<<<<<<< HEAD
-readme = os.path.join(os.path.dirname(__file__), 'README.MD')
-if 'USE_PYODBC' in os.environ and os.environ['USE_PYODBC'] == '1':
-    require = ['sqlalchemy>=0.7.3']
-else:
-    require = ['sqlalchemy>=0.7.3','ibm_db>=2.0.0']
-    
-=======
 readme = os.path.join(os.path.dirname(__file__), 'README.md')
->>>>>>> a2a545eb
 
 setup(
     name='sqlalchemy-ibmi',
